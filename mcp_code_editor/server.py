#!/usr/bin/env python3
"""
MCP Code Editor Server

A FastMCP server providing powerful code editing tools including:
- Precise file modifications with diff-based operations
- File creation and reading with line numbers
- And more tools for code editing workflows

This modular server is designed to be easily extensible.
"""

import logging
from typing import List, Dict, Any
from fastmcp import FastMCP
from pathlib import Path


from mcp_code_editor.tools import (apply_diff, create_file, read_file_with_lines, delete_file,
                                       setup_code_editor, project_files, ProjectState,
                                       setup_code_editor_with_ast, search_definitions, get_file_definitions,
                                       update_file_ast_index, has_structural_changes,
                                       index_library, search_library, get_indexed_libraries, get_library_summary,
                                        start_console_process, check_console, send_to_console, list_console_processes,
                                        terminate_console_process, cleanup_terminated_processes)

# Configure logging
logging.basicConfig(level=logging.INFO)
logger = logging.getLogger(__name__)

# Import Context for state management
from fastmcp import Context

# Create the FastMCP server
mcp = FastMCP(
    name="MCPCodeEditor",
    instructions="""
    MCP Code Editor v0.1.12 - Advanced code editing tools with intelligent AST analysis:
    
    🔧 PROJECT MANAGEMENT:
    • setup_code_editor: Analyze project structure, build AST index, and setup intelligent file management
    • project_files: Get project files using cached setup with filtering options
    
    🔍 CODE ANALYSIS (AST-powered):
    • get_code_definition: Find definitions AND usage locations of functions/classes/variables
      - Shows where items are defined and where they're used throughout the codebase
      - Includes usage context, confidence scores, and impact analysis
      - Essential for refactoring and dependency analysis
    • read_file_with_lines: Read files with line numbers + AST metadata for Python files
      - Shows function/class counts and suggests next actions
    
    📚 LIBRARY INTEGRATION:
    • index_library: Index external Python libraries for code analysis
    • search_library: Search definitions within indexed libraries
    
    ✏️ FILE OPERATIONS:
    • apply_diff: Make precise file modifications with automatic dependency impact analysis
      - Detects breaking changes, affected callers, and provides safety recommendations
    • create_file: Create new files with content and backup support
    • delete_file: Delete files with optional backup creation
    
    🖥️ CONSOLE INTEGRATION (with intelligent input detection):
    • start_console_process: Start interactive console processes
      BEST PRACTICES: Use 'python -u -i' for Python, 'node' for Node.js, 'cmd' for Windows
    • check_console: Get snapshot of console output (requires wait_seconds parameter)
    • send_to_console: Send input with smart detection - automatically prevents sending
      commands to background processes. Use force_send=True for control signals (Ctrl+C)
    • list_console_processes: List and manage active console processes
    • terminate_console_process: Stop running console processes
    
    Perfect for automated code editing, intelligent refactoring, dependency analysis, and interactive development.
    """
)

# Initialize project state
mcp.project_state = ProjectState()

# Helper functions for library integration
def _enhance_dependency_analysis_with_libraries(analysis, indexed_libraries, file_path):
    """
    Enriquece el análisis de dependencias con información de librerías indexadas.
    
    Args:
        analysis: Análisis de dependencias existente
        indexed_libraries: Dict de librerías indexadas desde project_state
        file_path: Ruta del archivo siendo modificado
        
    Returns:
        Dict con información adicional sobre librerías indexadas
    """
    enhanced_info = {
        "library_context": [],
        "available_alternatives": [],
        "library_compatibility_warnings": []
    }
    
    # Analizar funciones modificadas para detectar uso de librerías indexadas
    for func_name in analysis.get("modified_functions", []):
        for lib_name, lib_data in indexed_libraries.items():
            # Buscar si la función usa métodos de esta librería
            library_usage = _check_function_uses_library(func_name, lib_name, lib_data, file_path)
            if library_usage:
                enhanced_info["library_context"].append({
                    "function": func_name,
                    "library": lib_name,
                    "methods_used": library_usage,
                    "compatibility_note": f"Function uses methods from indexed library '{lib_name}'"
                })
    
    return enhanced_info

def _check_function_uses_library(func_name, lib_name, lib_data, file_path):
    """
    Verifica si una función usa métodos de una librería específica.
    Implementación básica - puede ser mejorada con análisis AST más profundo.
    """
    try:
        # Leer el archivo y buscar patrones de uso de la librería
        with open(file_path, 'r', encoding='utf-8') as f:
            content = f.read()
        
        # Buscar imports de la librería
        import_patterns = [
            f"from {lib_name} import",
            f"import {lib_name}",
        ]
        
        for pattern in import_patterns:
            if pattern in content:
                return [f"Uses {lib_name}"]
        
        return []
    except:
        return []

# Register tools with the MCP server
@mcp.tool
async def apply_diff_tool(path: str, blocks: List[Dict[str, Any]], force: bool = False, ctx: Context = None) -> dict:
    """
    ✏️ INTELLIGENT FILE MODIFICATION: Apply precise changes with automatic dependency analysis.
    
    🛡️ SMART PROTECTION: This tool automatically blocks critical breaking changes that could
    damage your codebase. Use force=True only when you're certain about the changes.
    
    This tool combines precise diff application with advanced AST analysis to:
    • Detect breaking changes before they happen
    • BLOCK critical changes that could break multiple files
    • Identify affected functions and callers automatically  
    • Provide safety recommendations and impact warnings
    • Suggest files to review after modifications
    
    Each block in the list must be a dictionary with the following structure:
    {
        "start_line": int,              # Required: Starting line number (1-indexed)
        "end_line": int,                # Optional: Ending line number  
        "search_content": str,          # Required: Exact content to find
        "replace_content": str          # Required: Content to replace with
    }
    
    Example:
    [
        {
            "start_line": 10,
            "end_line": 12,
            "search_content": "def calculate_total(items, tax_rate):",
            "replace_content": "def calculate_total(items):"
        }
    ]
    
    Args:
        path: File path to modify
        blocks: List of diff block dictionaries (see structure above)
        force: ADVANCED - Skip breaking change protection and apply changes anyway.
               By default, critical breaking changes are blocked to prevent accidental
               damage to the codebase. Set to True to bypass this safety mechanism.
        ctx: MCP context (optional)
        
    Returns:
        Dictionary with operation results, dependency analysis, and safety recommendations:
        - success: Whether the operation completed
        - ast_warnings: List of potential issues detected
        - dependency_analysis: Impact analysis including affected callers
        - suggested_next_action: Contextual guidance based on impact level
        
    Note: Content matching uses fuzzy whitespace matching but requires exact text.
    """
    # AST-powered pre-analysis if enabled
    ast_warnings = []
    ast_recommendations = []
    # Initialize dependency analysis with default structure (always available)
    dependency_analysis = {
        "modified_functions": [],
        "modified_classes": [],
        "affected_callers": [],
        "breaking_changes": [],
        "files_to_review": [],
        "impact_level": "low",
        "recommendations": []
    }
    impact_summary = {
        "modified_items": 0,
        "affected_files": 0,
        "breaking_changes": 0,
        "impact_level": "low"
    }
    
    # Get state from context or directly from mcp server
    state = None
    if ctx:
        state = getattr(mcp, 'project_state', None)
    else:
        # Fallback: try to get state directly from mcp server
        state = getattr(mcp, 'project_state', None)
    
    if state and state.ast_enabled and hasattr(state, 'ast_index'):
            try:
                from mcp_code_editor.tools.ast_integration import enhance_apply_diff_with_ast
                pre_analysis = enhance_apply_diff_with_ast(path, blocks, state.ast_index)
                
                # Collect warnings and recommendations for the response
                ast_warnings = pre_analysis.get("warnings", [])
                ast_recommendations = pre_analysis.get("recommendations", [])
                
                # NUEVO: Análisis de dependencias automático
                from mcp_code_editor.tools.dependency_analyzer import enhance_apply_diff_with_dependencies
                dependency_result = enhance_apply_diff_with_dependencies(path, blocks, state.ast_index)
                
                dependency_analysis = dependency_result.get("dependency_analysis", {})
                impact_summary = dependency_result.get("impact_summary", {})
                
                # Agregar información de dependencias a las advertencias
                if dependency_analysis.get("breaking_changes"):
                    for breaking_change in dependency_analysis["breaking_changes"]:
                        ast_warnings.append({
                            "type": "breaking_change",
                            "severity": breaking_change.get("severity", "high"),
                            "message": f"Breaking change in {breaking_change['function']}: {breaking_change['change_type']}",
                            "affected_files": breaking_change.get("files_affected", []),
                            "affected_callers": breaking_change.get("affected_callers", 0)
                        })
                
                # Agregar recomendaciones de dependencias
                if dependency_analysis.get("recommendations"):
                    ast_recommendations.extend(dependency_analysis["recommendations"])
                
                # Check if we should proceed - solo bloquear errores de sintaxis
                should_proceed = pre_analysis.get("should_proceed", True)
                ast_analysis = pre_analysis.get("ast_analysis", {})
                error_type = ast_analysis.get("error_type")
                
                # Solo bloquear errores de sintaxis, no errores de análisis
                if not should_proceed and error_type == "syntax":
                    return {
                        "success": False,
                        "error": "SYNTAX_ERROR",
                        "message": f"Syntax error in modified code: {ast_analysis.get('error', 'Unknown syntax error')}",
                        "ast_warnings": ast_warnings,
                        "ast_recommendations": ast_recommendations,
                        "suggested_action": "Fix the syntax error before applying the diff."
                    }
                elif not should_proceed:
                    # Para otros tipos de problemas, agregar warning pero continuar
                    ast_warnings.append({
                        "type": "analysis_concern", 
                        "severity": "medium",
                        "message": f"Analysis detected issues: {ast_analysis.get('error', 'Unknown issue')}"
                    })
                    
            except Exception as e:
                # Note: In exception handler, we can't use await ctx.error() since we may not have async context
                # Keep traditional logging for critical error handling
                ast_warnings.append({
                    "type": "ast_analysis_error",
                    "severity": "medium", 
                    "message": f"AST analysis failed: {str(e)}"
                })
                # Initialize empty dependency analysis on error, but still include it
                dependency_analysis = {
                    "error": str(e),
                    "modified_functions": [],
                    "modified_classes": [],
                    "affected_callers": [],
                    "breaking_changes": [],
                    "files_to_review": [],
                    "impact_level": "unknown",
                    "recommendations": ["⚠️ Dependency analysis failed - manual review recommended"]
                }
                impact_summary = {
                    "error": str(e),
                    "modified_items": 0,
                    "affected_files": 0,
                    "breaking_changes": 0,
                    "impact_level": "unknown"
                }
    
    # Check for critical breaking changes (unless forced)
    if not force and dependency_analysis.get("breaking_changes"):
        breaking_changes = dependency_analysis["breaking_changes"]
        impact_level = dependency_analysis.get("impact_level", "low")
        
        # Block critical and high-impact breaking changes
        if impact_level in ["critical", "high"]:
            affected_files = dependency_analysis.get("files_to_review", [])
            return {
                "success": False,
                "error": "BREAKING_CHANGES_DETECTED",
                "message": f"Breaking changes detected affecting {len(affected_files)} files. This could break existing functionality.",
                "breaking_changes": breaking_changes,
                "affected_files": affected_files,
                    "impact_level": impact_level,
                    "ast_warnings": ast_warnings,
                    "dependency_analysis": dependency_analysis,
                    "suggested_action": "Fix the breaking changes first, or use force=True to apply anyway (not recommended).",
                    "recommendation": "Review and update all affected callers before applying this change."
                }
    
    # Apply the diff
    result = apply_diff(path, blocks)
    
    # Enhance result with AST information for LLM decision making
    if result.get("success"):
        # Update AST if needed
        if ctx:
            state = getattr(mcp, 'project_state', None)
            if state and state.ast_enabled and has_structural_changes(blocks):
                state.ast_index = update_file_ast_index(path, state.ast_index)
        
        # Add AST insights to successful result (ALWAYS when AST is enabled)
        if ctx and getattr(mcp, 'project_state', None) and getattr(mcp.project_state, 'ast_enabled', False):
            result["ast_warnings"] = ast_warnings
            result["ast_recommendations"] = ast_recommendations
            result["ast_enabled"] = True  # Confirm AST is working
            
            # NUEVO: Agregar análisis de dependencias (SIEMPRE incluir, incluso si está vacío)
            result["dependency_analysis"] = dependency_analysis if 'dependency_analysis' in locals() else {}
            result["impact_summary"] = impact_summary if 'impact_summary' in locals() else {}
            
            # Log para debugging usando FastMCP Context
            if ctx:
                if not dependency_analysis or dependency_analysis.get("error"):
                    await ctx.warning(f"Dependency analysis missing or failed for {path}: {dependency_analysis.get('error', 'No dependency_analysis variable')}")
                else:
                    await ctx.info(f"Dependency analysis successful for {path}: {len(dependency_analysis.get('affected_callers', []))} callers affected")
            
            # NUEVO: Verificar si hay librerías indexadas disponibles para análisis mejorado
            state = getattr(mcp, 'project_state', None)
            if state and state.indexed_libraries:
                # Enriquecer el análisis con información de librerías indexadas
                enhanced_analysis = _enhance_dependency_analysis_with_libraries(
                    dependency_analysis, 
                    state.indexed_libraries,
                    path
                )
                dependency_analysis.update(enhanced_analysis)
                result["dependency_analysis"] = dependency_analysis
            
            # Provide clear guidance to LLM with dependency information
            impact_level = dependency_analysis.get("impact_level", "low")
            files_to_review = dependency_analysis.get("files_to_review", [])
            breaking_changes = dependency_analysis.get("breaking_changes", [])
            
            # Agregar información de librerías indexadas a las recomendaciones
            if dependency_analysis.get("library_context"):
                ast_recommendations.append("📚 LIBRARY CONTEXT: Modified functions use indexed libraries")
                for lib_info in dependency_analysis["library_context"]:
                    ast_recommendations.append(f"  • {lib_info['function']} uses {lib_info['library']}")
            
            # Mostrar warnings de análisis estático si existen
            static_warnings = dependency_analysis.get("static_warnings", [])
            if static_warnings:
                result["static_analysis"] = {
                    "warnings_found": len(static_warnings),
                    "warnings": static_warnings[:10],  # Limitar a 10 para no saturar
                    "tools_used": list(set(w.get("tool", "unknown") for w in static_warnings))
                }
                
                # Agregar a recomendaciones
                error_count = sum(1 for w in static_warnings if w.get("severity") == "error")
                if error_count > 0:
                    ast_recommendations.insert(0, f"🚨 STATIC ANALYSIS: {error_count} errors found - fix before applying")
                    ast_recommendations.insert(1, f"🔍 Check: {', '.join(w['message'][:50] + '...' if len(w['message']) > 50 else w['message'] for w in static_warnings[:3])}")
            
            # Actualizar suggested_next_action con contexto de librerías
            library_context_summary = ""
            if dependency_analysis.get("library_context"):
                library_context_summary = f" Functions use {len(dependency_analysis['library_context'])} indexed libraries."
            
            if breaking_changes and impact_level in ["critical", "high"]:
<<<<<<< HEAD
                result["suggested_next_action"] = f"🚨 CRITICAL: Breaking changes detected affecting {len(files_to_review)} files. Review: {', '.join(files_to_review[:3])}{'...' if len(files_to_review) > 3 else ''}{library_context_summary}"
            elif ast_warnings and any(w.get("severity") == "high" for w in ast_warnings):
                result["suggested_next_action"] = f"HIGH PRIORITY: Test the changes immediately as breaking changes were detected.{library_context_summary}"
            elif impact_level == "high" or (impact_level == "medium" and files_to_review):
                result["suggested_next_action"] = f"📋 MEDIUM IMPACT: Review {len(files_to_review)} affected files: {', '.join(files_to_review[:2])}{'...' if len(files_to_review) > 2 else ''}{library_context_summary}"
            elif ast_warnings and any(w.get("severity") == "medium" for w in ast_warnings):
                result["suggested_next_action"] = f"RECOMMENDED: Use get_code_definition to verify affected functions still work correctly.{library_context_summary}"
            elif files_to_review:
                result["suggested_next_action"] = f"✅ LOW IMPACT: {len(files_to_review)} files may be affected, but changes appear safe.{library_context_summary}"
            elif ast_warnings:
                result["suggested_next_action"] = f"Changes applied successfully. AST analysis shows low risk.{library_context_summary}"
            else:
                result["suggested_next_action"] = f"Changes applied successfully. No issues detected.{library_context_summary}"
=======
                result["suggested_next_action"] = f"🚨 BREAKING CHANGES APPLIED: Immediately test {len(files_to_review)} affected files: {', '.join(files_to_review[:3])}{'...' if len(files_to_review) > 3 else ''}"
            elif ast_warnings and any(w.get("severity") == "high" for w in ast_warnings):
                result["suggested_next_action"] = "⚠️ HIGH RISK CHANGES APPLIED: Test immediately - breaking changes detected."
            elif impact_level == "high" or (impact_level == "medium" and files_to_review):
                result["suggested_next_action"] = f"📋 MEDIUM IMPACT APPLIED: Verify {len(files_to_review)} affected files: {', '.join(files_to_review[:2])}{'...' if len(files_to_review) > 2 else ''}"
            elif ast_warnings and any(w.get("severity") == "medium" for w in ast_warnings):
                result["suggested_next_action"] = "✅ CHANGES APPLIED: Use get_code_definition to verify affected functions still work correctly."
            elif files_to_review:
                result["suggested_next_action"] = f"✅ CHANGES APPLIED: {len(files_to_review)} files may be affected, but changes appear safe."
            elif ast_warnings:
                result["suggested_next_action"] = "✅ Changes applied successfully. AST analysis shows low risk."
            else:
                result["suggested_next_action"] = "✅ Changes applied successfully. No issues detected."
>>>>>>> 0da883cc
    
    return result

@mcp.tool 
def create_file_tool(path: str, content: str, overwrite: bool = False) -> dict:
    """Create a new file with the specified content."""
    result = create_file(path, content, overwrite)
    
    # NUEVO: Actualizar AST automáticamente para archivos Python
    if result.get("success") and path.endswith(".py"):
        try:
            state = getattr(mcp, 'project_state', None)
            if state and state.ast_enabled and hasattr(state, 'ast_index'):
                from mcp_code_editor.tools.ast_analyzer import ASTAnalyzer
                analyzer = ASTAnalyzer()
                file_analysis = analyzer.analyze_file(Path(path))
                
                # Agregar nuevas definiciones al índice
                if file_analysis and isinstance(file_analysis, list):
                    state.ast_index.extend(file_analysis)
                    result["ast_updated"] = True
                    result["new_definitions"] = len(file_analysis)
                    logger.info(f"Updated AST index with {len(file_analysis)} new definitions from {path}")
                else:
                    result["ast_updated"] = False
                    result["new_definitions"] = 0
        except Exception as e:
            logger.warning(f"Failed to update AST for {path}: {e}")
            result["ast_update_error"] = str(e)
    
    return result

@mcp.tool
async def read_file_with_lines_tool(path: str, start_line: int = None, end_line: int = None, ctx: Context = None) -> dict:
    """
    📝 Read files with line numbers + intelligent AST analysis for Python files.
    
    For Python files, automatically provides:
    • Function and class counts from AST analysis
    • Import summaries and definitions overview
    • Contextual suggestions for next actions
    • Enhanced metadata for code navigation
    
    Args:
        path: File path to read
        start_line: Optional starting line number (1-indexed)
        end_line: Optional ending line number (inclusive)
        
    Returns:
        File content with line numbers, plus ast_info and suggested_next_action for Python files
    """
    result = read_file_with_lines(path, start_line, end_line)
    
    # Enhance Python files with AST information if available
    if result.get("success") and path.endswith('.py') and ctx:
        state = getattr(mcp, 'project_state', None)
        # Enhanced AST integration for Python files
        if state and state.ast_enabled and hasattr(state, 'ast_index'):
            # Find definitions in this file with multiple fallback strategies
            from pathlib import Path
            file_definitions = []
            
            # Strategy 1: Try normalized absolute paths (convert to forward slashes)
            try:
                normalized_path = str(Path(path).resolve()).replace('\\', '/')
                for d in state.ast_index:
                    try:
                        d_file = str(Path(d.get('file', '')).resolve()).replace('\\', '/') if d.get('file') else ''
                        if d_file == normalized_path:
                            file_definitions.append(d)
                    except (OSError, ValueError):
                        pass
            except (OSError, ValueError):
                pass
            
            # Strategy 2: Direct string comparison if no matches
            if not file_definitions:
                file_definitions = [d for d in state.ast_index if d.get('file') == path]
            
            # Strategy 3: Compare by filename only if still no matches
            if not file_definitions:
                try:
                    filename = Path(path).name
                    for d in state.ast_index:
                        try:
                            d_filename = Path(d.get('file', '')).name if d.get('file') else ''
                            if d_filename == filename:
                                file_definitions.append(d)
                        except (OSError, ValueError):
                            pass
                except (OSError, ValueError):
                    pass
            # Always add ast_info for Python files when AST is enabled, even if empty
            result["ast_info"] = {
                "definitions_found": len(file_definitions),
                "functions": [d["name"] for d in file_definitions if d.get("type") == "function"],
                "classes": [d["name"] for d in file_definitions if d.get("type") == "class"],
                "imports": [d["name"] for d in file_definitions if d.get("type") == "import"][:10]  # Limit to first 10
            }
            if file_definitions:
                result["suggested_next_action"] = f"This Python file contains {len(file_definitions)} definitions. Use get_code_definition to explore specific functions or classes."
            else:
                result["suggested_next_action"] = "This Python file has no definitions indexed. The file might be empty or contain only comments/docstrings."
    
    return result

def _filter_library_warnings(warnings, indexed_libraries):
    """
    Filtra advertencias sobre definiciones que están disponibles en librerías indexadas.
    
    Args:
        warnings: Lista de advertencias de dependencias
        indexed_libraries: Dict de librerías indexadas
        
    Returns:
        Dict con warnings filtradas y alternativas disponibles
    """
    filtered_warnings = []
    alternatives = []
    
    for warning in warnings:
        definition_name = warning.get("definition", "")
        
        # Verificar si esta definición está disponible en alguna librería indexada
        available_in_library = _find_definition_in_libraries(definition_name, indexed_libraries)
        
        if available_in_library:
            # No agregar la advertencia, pero registrar la alternativa
            alternatives.append({
                "definition": definition_name,
                "available_in": available_in_library,
                "original_warning": warning,
                "replacement_suggestion": f"'{definition_name}' is available in indexed library '{available_in_library}'"
            })
        else:
            # Mantener la advertencia original
            filtered_warnings.append(warning)
    
    return {
        "warnings": filtered_warnings,
        "alternatives": alternatives
    }

def _find_definition_in_libraries(definition_name, indexed_libraries):
    """
    Busca si una definición está disponible en las librerías indexadas.
    
    Args:
        definition_name: Nombre de la definición a buscar
        indexed_libraries: Dict de librerías indexadas
        
    Returns:
        Nombre de la librería donde está disponible, o None
    """
    for lib_name, lib_data in indexed_libraries.items():
        if "definitions" in lib_data:
            for lib_def in lib_data["definitions"]:
                if lib_def.get("name") == definition_name:
                    return lib_name
    return None

@mcp.tool
def delete_file_tool(path: str, create_backup: bool = False) -> dict:
    """Delete a file with automatic dependency analysis and warnings."""
    
    # NUEVO: Análisis de dependencias antes de eliminar
    dependency_warnings = []
    affected_files = []
    definitions_lost = []
    
    if path.endswith(".py"):
        try:
            state = getattr(mcp, 'project_state', None)
            if state and state.ast_enabled and hasattr(state, 'ast_index'):
                from mcp_code_editor.tools.dependency_analyzer import DependencyAnalyzer
                
                # Encontrar definiciones en el archivo a eliminar
                file_definitions = [d for d in state.ast_index if d.get('file') == path]
                definitions_lost = [d.get('name', 'unknown') for d in file_definitions]
                
                if file_definitions:
                    analyzer = DependencyAnalyzer(state.ast_index)
                    
                    # Analizar cada definición que se perderá
                    for definition in file_definitions:
                        def_name = definition.get('name', '')
                        if def_name:
                            # Buscar qué archivos usan esta definición
                            callers = analyzer._find_affected_callers(path, [def_name])
                            
                            for caller in callers:
                                caller_file = caller.get('file', '')
                                if caller_file and caller_file not in affected_files:
                                    affected_files.append(caller_file)
                                
                                dependency_warnings.append({
                                    "type": "lost_definition",
                                    "severity": "high",
                                    "definition": def_name,
                                    "definition_type": definition.get('type', 'unknown'),
                                    "used_in": caller_file,
                                    "caller": caller.get('caller_name', 'unknown'),
                                    "message": f"Definition '{def_name}' used in {caller_file} will be lost"
                                })
        except Exception as e:
            logger.warning(f"Failed to analyze dependencies for {path}: {e}")
            dependency_warnings.append({
                "type": "analysis_error",
                "severity": "medium", 
                "message": f"Could not analyze dependencies: {str(e)}"
            })
    
    # NUEVO: Filtrar advertencias sobre definiciones que están disponibles en librerías indexadas
    state = getattr(mcp, 'project_state', None)
    if state and state.indexed_libraries:
        filtered_warnings = _filter_library_warnings(dependency_warnings, state.indexed_libraries)
        dependency_warnings = filtered_warnings["warnings"]
        library_alternatives = filtered_warnings["alternatives"]
    else:
        library_alternatives = []
    
    # Ejecutar eliminación
    result = delete_file(path, create_backup)
    
    # Agregar análisis de dependencias al resultado
    if result.get("success"):
        result["dependency_warnings"] = dependency_warnings
        result["affected_files"] = affected_files
        result["definitions_lost"] = definitions_lost
        result["breaking_change_risk"] = len(dependency_warnings) > 0
        result["library_alternatives"] = library_alternatives
        
        # Si hay alternativas de librerías, actualizar el mensaje
        if library_alternatives:
            alt_count = len(library_alternatives)
            original_message = result.get("message", "")
            result["message"] = f"{original_message} Note: {alt_count} definitions are available in indexed libraries."
            
            # Agregar detalles de alternativas
            result["library_availability"] = [
                f"{alt['definition']} -> available in {alt['available_in']}" 
                for alt in library_alternatives
            ]
        
        # Actualizar AST eliminando definiciones del archivo
        if path.endswith(".py"):
            try:
                state = getattr(mcp, 'project_state', None)
                if state and state.ast_enabled and hasattr(state, 'ast_index'):
                    original_count = len(state.ast_index)
                    state.ast_index = [d for d in state.ast_index if d.get('file') != path]
                    removed_count = original_count - len(state.ast_index)
                    if removed_count > 0:
                        logger.info(f"Removed {removed_count} definitions from AST index for {path}")
            except Exception as e:
                logger.warning(f"Failed to update AST index after deleting {path}: {e}")
    
    return result

@mcp.tool
async def setup_code_editor_tool(path: str, analyze_ast: bool = True, ctx: Context = None) -> dict:
    """Setup code editor by analyzing project structure, .gitignore rules, and optionally AST."""
    result = setup_code_editor_with_ast(path, analyze_ast)
    
    # If setup was successful, store the state in the server
    if result.get("success"):
        # Store the project state in the server for later use
        from mcp_code_editor.tools.project_tools import ProjectState, GitIgnoreParser, build_file_tree
        from mcp_code_editor.tools.ast_analyzer import build_ast_index
        from pathlib import Path
        from datetime import datetime
        
        state = ProjectState()
        state.project_root = Path(path).resolve()
        state.setup_complete = True
        state.last_setup = datetime.fromisoformat(result["setup_time"])
        
        # Rebuild the state components
        gitignore_path = state.project_root / ".gitignore"
        gitignore_parser = GitIgnoreParser(gitignore_path)
        state.gitignore_rules = gitignore_parser.rules
        
        default_excludes = [
            "node_modules", ".git", "__pycache__", ".pytest_cache",
            ".mypy_cache", ".tox", "venv", ".venv", "env", ".env",
            "dist", "build", ".next", ".nuxt", "target"
        ]
        state.exclude_dirs = default_excludes.copy()
        state.file_tree = build_file_tree(state.project_root, gitignore_parser, state.exclude_dirs)
        state.total_files = result["summary"]["total_files"]
        
        # Build AST index if requested
        if analyze_ast and result.get("ast_analysis"):
            state.ast_index = build_ast_index(state.project_root, state.file_tree)
            state.ast_enabled = True
            await ctx.info(f"Project setup complete: {state.total_files} files, {len(state.ast_index)} definitions indexed")
        else:
            state.ast_enabled = False
            await ctx.info(f"Project setup complete: {state.total_files} files indexed (AST disabled)")
        
        # Store in server instance (persists across all tool calls)
        mcp.project_state = state
    
    return result

@mcp.tool
async def project_files_tool(
    filter_extensions: list = None, 
    max_depth: int = None, 
    format_as_tree: bool = True, 
    ctx: Context = None
) -> dict:
    """Get project files using cached setup with filtering options."""
    try:
        # Get the project state from server context
        state = getattr(mcp, 'project_state', None)
        
        if not hasattr(state, 'setup_complete') or not state.setup_complete:
            return {
                "success": False,
                "error": "ProjectNotSetup",
                "message": "Project not setup. Please run setup_code_editor_tool first."
            }
        
        # Use the project_files function with the stored state
        result = project_files(state, filter_extensions, max_depth, format_as_tree)
        
        await ctx.info(f"Retrieved project files: {result['summary']['total_files']} files")
        
        return result
        
    except Exception as e:
        await ctx.error(f"Error retrieving project files: {str(e)}")
        return {
            "success": False,
            "error": type(e).__name__,
            "message": str(e)
        }

def _find_identifier_usage(identifier: str, ast_index: List[Dict], definition_files: List[str]) -> List[Dict]:
    """
    Encuentra dónde se usa un identificador en el código mediante análisis AST real.
    
    CORREGIDO: Ahora analiza el código fuente real de los archivos en lugar de solo metadatos.
    
    Args:
        identifier: Nombre del identificador a buscar
        ast_index: Índice AST completo del proyecto
        definition_files: Archivos donde se define el identificador (para excluir)
        
    Returns:
        Lista de ubicaciones donde se usa el identificador
    """
    import ast
    from pathlib import Path
    
    usage_locations = []
    processed_files = set()
    
    # Normalizar archivos de definición para comparación
    normalized_def_files = set()
    for def_file in definition_files:
        try:
            normalized_def_files.add(str(Path(def_file).resolve()).replace('\\', '/'))
        except (OSError, ValueError):
            normalized_def_files.add(def_file)
    
    # Obtener lista única de archivos para analizar
    files_to_analyze = set()
    for definition in ast_index:
        file_path = definition.get("file", "")
        if file_path:
            files_to_analyze.add(file_path)
    
    # Funciones auxiliares para análisis AST (copiadas de dependency_analyzer.py)
    def _is_function_call(node: ast.Call, function_name: str) -> bool:
        """Verifica si un nodo Call es una llamada a la función especificada."""
        if isinstance(node.func, ast.Name):
            return node.func.id == function_name
        elif isinstance(node.func, ast.Attribute):
            return node.func.attr == function_name
        return False
    
    def _imports_function(node: ast.ImportFrom, function_name: str) -> bool:
        """Verifica si un import incluye la función especificada."""
        if node.names:
            for alias in node.names:
                if alias.name == function_name or alias.asname == function_name:
                    return True
        return False
    
    def _get_surrounding_context(content: str, line_number: int, context_lines: int = 1) -> str:
        """Obtiene el contexto alrededor de una línea específica."""
        lines = content.splitlines()
        start = max(0, line_number - context_lines - 1)
        end = min(len(lines), line_number + context_lines)
        
        context_lines_content = lines[start:end]
        return ' | '.join(context_lines_content).strip()
    
    # Analizar cada archivo con AST real
    for file_path in files_to_analyze:
        try:
            # Normalizar archivo actual
            try:
                normalized_file = str(Path(file_path).resolve()).replace('\\', '/')
            except (OSError, ValueError):
                normalized_file = file_path
            
            # Skip archivos donde está definido el identificador
            if normalized_file in normalized_def_files:
                continue
                
            # Skip archivos ya procesados
            if normalized_file in processed_files:
                continue
                
            processed_files.add(normalized_file)
            
            # NUEVO: Leer y analizar el código fuente real
            with open(file_path, 'r', encoding='utf-8') as f:
                content = f.read()
            
            tree = ast.parse(content)
            
            # Buscar usos del identificador en el AST
            for node in ast.walk(tree):
                # Buscar llamadas de función
                if isinstance(node, ast.Call):
                    if _is_function_call(node, identifier):
                        usage_locations.append({
                            "file": file_path,
                            "line": node.lineno,
                            "context_name": "function_call",
                            "context_type": "call",
                            "usage_context": _get_surrounding_context(content, node.lineno),
                            "confidence": "high"
                        })
                
                # Buscar imports
                elif isinstance(node, ast.ImportFrom):
                    if _imports_function(node, identifier):
                        usage_locations.append({
                            "file": file_path,
                            "line": node.lineno,
                            "context_name": "import",
                            "context_type": "import",
                            "usage_context": f"Import: {identifier}",
                            "confidence": "high"
                        })
                
                elif isinstance(node, ast.Import):
                    for alias in node.names:
                        if alias.name == identifier or alias.asname == identifier:
                            usage_locations.append({
                                "file": file_path,
                                "line": node.lineno,
                                "context_name": "import",
                                "context_type": "import",
                                "usage_context": f"Import: {identifier}",
                                "confidence": "high"
                            })
                
                # Buscar referencias por nombre
                elif isinstance(node, ast.Name) and node.id == identifier:
                    usage_locations.append({
                        "file": file_path,
                        "line": node.lineno,
                        "context_name": "name_reference",
                        "context_type": "name",
                        "usage_context": _get_surrounding_context(content, node.lineno),
                        "confidence": "medium"
                    })
                
                # Buscar referencias por atributo (ej: pyautogui.position)
                elif isinstance(node, ast.Attribute) and node.attr == identifier:
                    usage_locations.append({
                        "file": file_path,
                        "line": node.lineno,
                        "context_name": "attribute_reference",
                        "context_type": "attribute",
                        "usage_context": _get_surrounding_context(content, node.lineno),
                        "confidence": "high"
                    })
        
        except Exception as e:
            # Log error pero continuar procesando otros archivos
            logging.warning(f"Error analyzing {file_path} for usage of '{identifier}': {e}")
            continue
    
    # Eliminar duplicados basados en archivo + línea
    seen = set()
    unique_usages = []
    for usage in usage_locations:
        key = (usage["file"], usage["line"])
        if key not in seen:
            seen.add(key)
            unique_usages.append(usage)
    
    # Ordenar por archivo y línea
    unique_usages.sort(key=lambda x: (x["file"], x["line"]))
    
    # Limitar resultados para evitar spam
    return unique_usages[:50]  # Top 50 usos (aumentado desde 20)


@mcp.tool
async def get_code_definition(
    identifier: str,
    context_file: str = None,
    definition_type: str = "any",
    include_usage: bool = False,
    ctx: Context = None
) -> dict:
    """
    🔍 ADVANCED CODE ANALYSIS: Find definitions AND usage locations of any identifier.
    
    This tool provides comprehensive analysis of code elements including:
    - WHERE items are defined (functions, classes, variables, imports)
    - WHERE and HOW they are used throughout the codebase  
    - Usage context and confidence scoring
    - Impact analysis for refactoring decisions
    
    Essential for:
    • Understanding code dependencies before making changes
    • Finding all locations that will be affected by modifications
    • Refactoring with confidence
    • Code exploration and navigation
    
    Args:
        identifier: Name of function/class/variable to find (e.g., "calculate_total")
        context_file: Optional file path to prioritize results from specific file
        definition_type: Filter by type - "function", "class", "variable", "import", or "any"
        include_usage: Set to True to always include usage analysis (default: auto-enabled when definitions found)
        
    Returns:
        Dictionary containing:
        - definitions: List of where the identifier is defined
        - usage_locations: List of where the identifier is used/called  
        - total_usages: Count of usage locations
        - suggested_next_action: Contextual guidance for next steps
        - Detailed metadata for each definition and usage
        
    Example Response:
        {
            "definitions": [{"name": "calculate_total", "type": "function", "file": "calc.py", ...}],
            "usage_locations": [{"file": "order.py", "context": "Called in process_order", ...}],
            "total_usages": 3,
            "suggested_next_action": "Found 1 function 'calculate_total' in calc.py. Used in 3 locations..."
        }
    """
    try:
        # Get the project state from server instance
        state = getattr(mcp, 'project_state', None)
        
        if not state or not state.setup_complete:
            return {
                "success": False,
                "error": "ProjectNotSetup",
                "message": "Project not setup. Please run setup_code_editor_tool first."
            }
        
        if not state.ast_enabled:
            return {
                "success": False,
                "error": "ASTNotEnabled",
                "message": "AST analysis not enabled. Run setup with analyze_ast=True."
            }
        
        # Search for definitions in project AST
        matches = search_definitions(
            identifier, 
            state.ast_index, 
            definition_type, 
            context_file
        )
        
        # NUEVO: Also search in indexed libraries
        library_matches = []
        for lib_name, lib_data in state.indexed_libraries.items():
            if "definitions" in lib_data:
                for lib_def in lib_data["definitions"]:
                    if definition_type != "any" and lib_def.get("type") != definition_type:
                        continue
                    
                    name = lib_def.get("name", "").lower()
                    identifier_lower = identifier.lower()
                    
                    if identifier_lower in name:
                        # Calculate relevance score
                        score = 0
                        if name == identifier_lower:
                            score = 100
                        elif name.startswith(identifier_lower):
                            score = 50
                        else:
                            score = 10
                        
                        # Add library context
                        lib_match = lib_def.copy()
                        lib_match["relevance_score"] = score
                        lib_match["source"] = "external_library"
                        lib_match["library_name"] = lib_name
                        library_matches.append(lib_match)
        
        # Sort library matches by relevance
        library_matches.sort(key=lambda x: x.get("relevance_score", 0), reverse=True)
        
        # Combine project and library matches (prioritize project matches)
        all_matches = matches + library_matches[:5]  # Limit library matches to 5
        
        if not all_matches:
            # No definitions found, but still search for usages if requested
            usage_locations = []
            if include_usage:
                usage_locations = _find_identifier_usage(identifier, state.ast_index, [])
            
            return {
                "success": True,
                "found": False,
                "message": f"No definitions found for '{identifier}'",
                "identifier": identifier,
                "usage_locations": usage_locations,
                "total_usages": len(usage_locations),
                "suggested_next_action": f"No definitions found for '{identifier}'. Found {len(usage_locations)} potential usages." if usage_locations else f"No definitions or usages found for '{identifier}'. Check spelling or search with definition_type='any' for broader results.",
                "search_criteria": {
                    "type": definition_type,
                    "context_file": context_file,
                    "include_usage": include_usage
                }
            }
        
        # Prepare results
        definitions = []
        for match in all_matches[:10]:  # Limit to top 10 results from both sources
            definition = {
                "name": match["name"],
                "type": match["type"],
                "file": match.get("file", match.get("library_name", "")),
                "relevance_score": match.get("relevance_score", 0)
            }
            
            # Add source information (project vs library)
            if match.get("source") == "external_library":
                definition["source"] = "external_library"
                definition["library_name"] = match.get("library_name")
                definition["module_path"] = match.get("module_path")
            else:
                definition["source"] = "project"
            
            # Add type-specific information
            if match["type"] == "function":
                definition.update({
                    "signature": match.get("signature", ""),
                    "line_start": match.get("line_start"),
                    "line_end": match.get("line_end"),
                    "is_async": match.get("is_async", False),
                    "args": match.get("args", []),
                    "docstring": match.get("docstring"),
                    "decorators": match.get("decorators", [])
                })
            
            elif match["type"] == "class":
                definition.update({
                    "line_start": match.get("line_start"),
                    "line_end": match.get("line_end"),
                    "methods": match.get("methods", []),
                    "inheritance": match.get("inheritance", []),
                    "docstring": match.get("docstring"),
                    "decorators": match.get("decorators", [])
                })
            
            elif match["type"] == "import":
                definition.update({
                    "line": match.get("line"),
                    "module": match.get("module"),
                    "import_type": match.get("import_type"),
                    "from_name": match.get("from_name"),
                    "alias": match.get("alias")
                })
            
            elif match["type"] == "variable":
                definition.update({
                    "line": match.get("line"),
                    "value_type": match.get("value_type"),
                    "is_constant": match.get("is_constant", False)
                })
            
            definitions.append(definition)
        
        # NUEVO: Buscar usos/referencias del identificador si se solicita o hay definiciones
        usage_locations = []
        if include_usage or definitions:
            usage_locations = _find_identifier_usage(identifier, state.ast_index, [d["file"] for d in definitions])
        
        result = {
            "success": True,
            "found": True,
            "identifier": identifier,
            "total_matches": len(all_matches),
            "project_matches": len(matches),
            "library_matches": len(library_matches),
            "definitions": definitions,
            "usage_locations": usage_locations,
            "total_usages": len(usage_locations),
            "search_criteria": {
                "type": definition_type,
                "context_file": context_file,
                "include_usage": include_usage
            }
        }
        
        # Add actionable insights for LLM with usage information
        usage_summary = f" Used in {len(usage_locations)} locations." if usage_locations else " No usages found."
        
        if len(definitions) == 1:
            def_info = definitions[0]
            result["suggested_next_action"] = f"Found 1 {def_info['type']} '{identifier}' in {def_info['file']}.{usage_summary} Use read_file_with_lines_tool to see the implementation or apply_diff_tool to modify it."
        elif len(definitions) > 1:
            result["suggested_next_action"] = f"Found {len(definitions)} definitions for '{identifier}'.{usage_summary} Review each location before making changes to ensure you modify the correct one."
        
        # All processing complete
        
        return result
        
    except Exception as e:
        await ctx.error(f"Error searching for definition '{identifier}': {str(e)}")
        return {
            "success": False,
            "error": type(e).__name__,
            "message": str(e),
            "identifier": identifier
        }


@mcp.tool
async def index_library_tool(
    library_name: str,
    include_private: bool = False,
    ctx: Context = None
) -> dict:
    """
    Index an external Python library for code analysis.
    
    Args:
        library_name: Name of the library to index (e.g., 'fastmcp', 'pathlib')
        include_private: Whether to include private members (starting with _)
        
    Returns:
        Dictionary with indexing results and library information
    """
    try:
        await ctx.info(f"Indexing library '{library_name}'...")
        
        # Get project state to store indexed libraries
        state = getattr(mcp, 'project_state', None)
        if not state:
            await ctx.error("Project state not initialized. Run setup_code_editor_tool first.")
            return {
                "success": False,
                "error": "ProjectNotSetup",
                "message": "Project state not initialized. Run setup_code_editor_tool first."
            }
        
        result = index_library(library_name, include_private)
        
        if result.get("success", True):  # Assume success if not explicitly failed
            # Store in project state instead of isolated storage
            state.indexed_libraries[library_name] = result
            await ctx.info(f"Library '{library_name}' indexed successfully: {result.get('total_definitions', 0)} definitions")
        else:
            await ctx.error(f"Failed to index library '{library_name}': {result.get('message', 'Unknown error')}")
        
        return result
        
    except Exception as e:
        await ctx.error(f"Error indexing library '{library_name}': {str(e)}")
        return {
            "success": False,
            "error": type(e).__name__,
            "message": str(e),
            "library_name": library_name
        }

@mcp.tool
async def search_library_tool(
    library_name: str,
    query: str,
    definition_type: str = "any",
    ctx: Context = None
) -> dict:
    """
    Search for definitions within an indexed library.
    
    Args:
        library_name: Name of the library to search in
        query: Search term (function/class/variable name)
        definition_type: Filter by type ("class", "function", "variable", "any")
        
    Returns:
        Dictionary with search results
    """
    try:
        # Get project state to access indexed libraries
        state = getattr(mcp, 'project_state', None)
        if not state:
            return {
                "success": False,
                "error": "ProjectNotSetup",
                "message": "Project state not initialized. Run setup_code_editor_tool first."
            }
        
        # Check if library is indexed in project state
        if library_name not in state.indexed_libraries:
            return {
                "success": False,
                "error": "LibraryNotIndexed",
                "message": f"Library '{library_name}' not indexed. Run index_library_tool first.",
                "indexed_libraries": list(state.indexed_libraries.keys())
            }
        
        # Search for definitions
        matches = search_library(library_name, query, definition_type)
        
        if not matches:
            return {
                "success": True,
                "found": False,
                "message": f"No definitions found for '{query}' in library '{library_name}'",
                "library_name": library_name,
                "query": query,
                "search_criteria": {
                    "type": definition_type
                }
            }
        
        # Prepare results (limit to top 10)
        definitions = matches[:10]
        
        result = {
            "success": True,
            "found": True,
            "library_name": library_name,
            "query": query,
            "total_matches": len(matches),
            "definitions": definitions,
            "search_criteria": {
                "type": definition_type
            }
        }
        
        await ctx.info(f"Found {len(definitions)} definitions for '{query}' in '{library_name}'")
        
        return result
        
    except Exception as e:
        await ctx.error(f"Error searching library '{library_name}': {str(e)}")
        return {
            "success": False,
            "error": type(e).__name__,
            "message": str(e),
            "library_name": library_name,
            "query": query
        }

@mcp.tool
async def list_indexed_libraries_tool(ctx: Context = None) -> dict:
    """
    List all currently indexed libraries with summary information.
    
    Returns:
        Dictionary with list of indexed libraries and their summaries
    """
    try:
        # Get project state to access indexed libraries
        state = getattr(mcp, 'project_state', None)
        if not state:
            return {
                "success": False,
                "error": "ProjectNotSetup",
                "message": "Project state not initialized. Run setup_code_editor_tool first."
            }
        
        indexed_libs = list(state.indexed_libraries.keys())
        
        if not indexed_libs:
            return {
                "success": True,
                "message": "No libraries indexed yet. Use index_library_tool to index libraries.",
                "indexed_libraries": [],
                "total_libraries": 0
            }
        
        # Get summary for each library from project state
        libraries_info = []
        for lib_name in indexed_libs:
            library_data = state.indexed_libraries.get(lib_name)
            if library_data:
                summary = {
                    "library_name": lib_name,
                    "total_definitions": library_data.get("total_definitions", 0),
                    "categories": library_data.get("categories", {}),
                    "source_info": library_data.get("source_info", {})
                }
                libraries_info.append(summary)
        
        result = {
            "success": True,
            "message": f"Found {len(indexed_libs)} indexed libraries",
            "indexed_libraries": indexed_libs,
            "total_libraries": len(indexed_libs),
            "libraries_info": libraries_info
        }
        
        await ctx.info(f"Listed {len(indexed_libs)} indexed libraries")
        
        return result
        
    except Exception as e:
        await ctx.error(f"Error listing indexed libraries: {str(e)}")
        return {
            "success": False,
            "error": type(e).__name__,
            "message": str(e)
        }

@mcp.tool
async def start_console_process_tool(
    command: str,
    working_dir: str = None,
    env_vars: dict = None,
    name: str = None,
    shell: bool = False,
    ctx: Context = None
) -> dict:
    """
    Start an interactive console process.
    
    RECOMMENDED COMMANDS for best compatibility:
    - Python interactive: Use 'python -u -i' (unbuffered + interactive mode)
    - Node.js REPL: Use 'node' (works out of the box)
    - Command Prompt: Use 'cmd' (Windows) or 'bash' (Unix)
    - PowerShell: Use 'powershell' (Windows)
    
    TROUBLESHOOTING:
    - If Python doesn't show output: Add '-u -i' flags
    - If process seems frozen: Check if it's waiting for input vs running
    - Use send_to_console with force_send=True for background processes
    
    Args:
        command: The command to execute (see recommended commands above)
        working_dir: Working directory for the process (optional)
        env_vars: Additional environment variables (optional)
        name: Descriptive name for the process (optional)
        shell: Whether to use shell for execution (optional)
        
    Returns:
        Dictionary with process information and status
    """
    try:
        await ctx.info(f"Starting console process: {command}")
        
        result = start_console_process(command, working_dir, env_vars, name, shell)
        
        if result.get("success"):
            await ctx.info(f"Console process started: {result.get('process_id')} - {result.get('name')}")
        else:
            await ctx.error(f"Failed to start console process: {result.get('message')}")
        
        return result
        
    except Exception as e:
        await ctx.error(f"Error starting console process: {str(e)}")
        return {
            "success": False,
            "error": type(e).__name__,
            "message": str(e)
        }

@mcp.tool
async def check_console_tool(
    process_id: str,
    wait_seconds: int,
    lines: int = 50,
    include_timestamps: bool = False,
    filter_type: str = "all",
    since_timestamp: float = None,
    raw_output: bool = False,
    ctx: Context = None
) -> dict:
    """
    Get a snapshot of console output from an interactive process.
    
    Args:
        process_id: ID of the process to check
        wait_seconds: Number of seconds to wait before checking console (required)
        lines: Number of recent lines to retrieve
        include_timestamps: Whether to include timestamps in output
        filter_type: Filter output by type ("all", "stdout", "stderr", "input")
        since_timestamp: Only return output after this timestamp
        raw_output: Return raw terminal output or processed
        
    Returns:
        Dictionary with console snapshot and metadata
    """
    import asyncio
    
    try:
        # Wait specified seconds before executing
        await ctx.info(f"Waiting {wait_seconds} seconds before checking console {process_id}...")
        await asyncio.sleep(wait_seconds)
        
        result = check_console(process_id, lines, include_timestamps, 
                             filter_type, since_timestamp, raw_output)
        
        if result.get("success"):
            await ctx.info(f"Retrieved console snapshot for {process_id}: {result.get('displayed_lines')} lines")
        
        return result
        
    except Exception as e:
        await ctx.error(f"Error checking console {process_id}: {str(e)}")
        return {
            "success": False,
            "error": type(e).__name__,
            "message": str(e),
            "process_id": process_id
        }

@mcp.tool
async def send_to_console_tool(
    process_id: str,
    input_text: str,
    send_enter: bool = True,
    wait_for_response: bool = False,
    response_timeout: int = 5,
    expect_pattern: str = None,
    clear_input_echo: bool = True,
    force_send: bool = False,
    ctx: Context = None
) -> dict:
    """
    Send input to an interactive console process with intelligent input detection.
    
    SMART BEHAVIOR: This tool automatically detects if the process is currently
    awaiting user input (interactive prompt like >>>, $, >) vs running in background
    (servers, long tasks). If the process is NOT awaiting input, it will return an
    error instead of sending a command that would be ignored.
    
    Examples:
    - python (shows >>> prompt) -> Commands are sent normally
    - python -m http.server 8000 (serving) -> Error returned, suggests using force_send
    - cmd (shows prompt) -> Commands are sent normally
    - ping google.com (running) -> Error returned unless force_send=True
    
    Args:
        process_id: ID of the process to send input to
        input_text: Text to send to the process
        send_enter: Whether to append newline to input
        wait_for_response: Whether to wait for response before returning
        response_timeout: Timeout in seconds for waiting for response
        expect_pattern: Regex pattern to wait for in response
        clear_input_echo: Whether to filter input echo from output
        force_send: ADVANCED - Skip smart detection and force send input even if process
                   may not be awaiting input. By default, the tool intelligently detects
                   if the process is waiting for input (interactive prompt) vs running in
                   background (servers, long tasks) to prevent sending useless commands.
                   Set to True to bypass this protection when you need to send control
                   signals (Ctrl+C), interrupt processes, or handle special cases.
        
    Returns:
        Dictionary with send status and response if waited
    """
    try:
        await ctx.info(f"Sending input to console {process_id}: {input_text}")
        
        result = send_to_console(process_id, input_text, send_enter, 
                               wait_for_response, response_timeout, 
                               expect_pattern, clear_input_echo, force_send)
        
        if result.get("success"):
            if result.get("response_received"):
                await ctx.info(f"Input sent and response received from {process_id}")
            else:
                await ctx.info(f"Input sent to {process_id}")
        else:
            await ctx.error(f"Failed to send input to {process_id}: {result.get('message')}")
        
        return result
        
    except Exception as e:
        await ctx.error(f"Error sending input to console {process_id}: {str(e)}")
        return {
            "success": False,
            "error": type(e).__name__,
            "message": str(e),
            "process_id": process_id
        }

@mcp.tool
async def list_console_processes_tool(
    include_terminated: bool = False,
    summary_only: bool = True,
    ctx: Context = None
) -> dict:
    """
    List all console processes.
    
    Args:
        include_terminated: Whether to include terminated processes
        summary_only: Return only summary or full details
        
    Returns:
        Dictionary with list of processes and their status
    """
    try:
        result = list_console_processes(include_terminated, summary_only)
        
        if result.get("success"):
            await ctx.info(f"Listed console processes: {result.get('active_processes')} active, {result.get('terminated_processes')} terminated")
        
        return result
        
    except Exception as e:
        await ctx.error(f"Error listing console processes: {str(e)}")
        return {
            "success": False,
            "error": type(e).__name__,
            "message": str(e)
        }

@mcp.tool
async def terminate_console_process_tool(
    process_id: str,
    force: bool = False,
    timeout: int = 10,
    ctx: Context = None
) -> dict:
    """
    Terminate a console process.
    
    Args:
        process_id: ID of the process to terminate
        force: Whether to force kill the process
        timeout: Timeout before force killing
        
    Returns:
        Dictionary with termination status
    """
    try:
        await ctx.info(f"Terminating console process {process_id} (force={force})")
        
        result = terminate_console_process(process_id, force, timeout)
        
        if result.get("success"):
            await ctx.info(f"Console process {process_id} {result.get('action')}")
        else:
            await ctx.error(f"Failed to terminate {process_id}: {result.get('message')}")
        
        return result
        
    except Exception as e:
        await ctx.error(f"Error terminating console process {process_id}: {str(e)}")
        return {
            "success": False,
            "error": type(e).__name__,
            "message": str(e),
            "process_id": process_id
        }

@mcp.tool
async def cleanup_terminated_processes_tool(ctx: Context = None) -> dict:
    """
    Clean up terminated processes from the registry.
    
    Returns:
        Dictionary with cleanup results
    """
    try:
        result = cleanup_terminated_processes()
        
        if result.get("success"):
            await ctx.info(f"Cleaned up {len(result.get('cleaned_processes', []))} terminated processes")
        
        return result
        
    except Exception as e:
        await ctx.error(f"Error cleaning up processes: {str(e)}")
        return {
            "success": False,
            "error": type(e).__name__,
            "message": str(e)
        }

def main():
    """Main entry point for the MCP Code Editor Server."""
    logger.info("Starting MCP Code Editor Server...")
    
    # Run the server with STDIO transport (default)
    mcp.run()
    
    # For HTTP transport, uncomment:
    # mcp.run(transport="streamable-http", host="127.0.0.1", port=9000)

if __name__ == "__main__":
    main()<|MERGE_RESOLUTION|>--- conflicted
+++ resolved
@@ -386,35 +386,19 @@
                 library_context_summary = f" Functions use {len(dependency_analysis['library_context'])} indexed libraries."
             
             if breaking_changes and impact_level in ["critical", "high"]:
-<<<<<<< HEAD
-                result["suggested_next_action"] = f"🚨 CRITICAL: Breaking changes detected affecting {len(files_to_review)} files. Review: {', '.join(files_to_review[:3])}{'...' if len(files_to_review) > 3 else ''}{library_context_summary}"
+                result["suggested_next_action"] = f"🚨 BREAKING CHANGES APPLIED: Immediately test {len(files_to_review)} affected files: {', '.join(files_to_review[:3])}{'...' if len(files_to_review) > 3 else ''}{library_context_summary}"
             elif ast_warnings and any(w.get("severity") == "high" for w in ast_warnings):
-                result["suggested_next_action"] = f"HIGH PRIORITY: Test the changes immediately as breaking changes were detected.{library_context_summary}"
+                result["suggested_next_action"] = f"⚠️ HIGH RISK CHANGES APPLIED: Test immediately - breaking changes detected.{library_context_summary}"
             elif impact_level == "high" or (impact_level == "medium" and files_to_review):
-                result["suggested_next_action"] = f"📋 MEDIUM IMPACT: Review {len(files_to_review)} affected files: {', '.join(files_to_review[:2])}{'...' if len(files_to_review) > 2 else ''}{library_context_summary}"
+                result["suggested_next_action"] = f"📋 MEDIUM IMPACT APPLIED: Verify {len(files_to_review)} affected files: {', '.join(files_to_review[:2])}{'...' if len(files_to_review) > 2 else ''}{library_context_summary}"
             elif ast_warnings and any(w.get("severity") == "medium" for w in ast_warnings):
-                result["suggested_next_action"] = f"RECOMMENDED: Use get_code_definition to verify affected functions still work correctly.{library_context_summary}"
+                result["suggested_next_action"] = f"✅ CHANGES APPLIED: Use get_code_definition to verify affected functions still work correctly.{library_context_summary}"
             elif files_to_review:
-                result["suggested_next_action"] = f"✅ LOW IMPACT: {len(files_to_review)} files may be affected, but changes appear safe.{library_context_summary}"
+                result["suggested_next_action"] = f"✅ CHANGES APPLIED: {len(files_to_review)} files may be affected, but changes appear safe.{library_context_summary}"
             elif ast_warnings:
-                result["suggested_next_action"] = f"Changes applied successfully. AST analysis shows low risk.{library_context_summary}"
+                result["suggested_next_action"] = f"✅ Changes applied successfully. AST analysis shows low risk.{library_context_summary}"
             else:
-                result["suggested_next_action"] = f"Changes applied successfully. No issues detected.{library_context_summary}"
-=======
-                result["suggested_next_action"] = f"🚨 BREAKING CHANGES APPLIED: Immediately test {len(files_to_review)} affected files: {', '.join(files_to_review[:3])}{'...' if len(files_to_review) > 3 else ''}"
-            elif ast_warnings and any(w.get("severity") == "high" for w in ast_warnings):
-                result["suggested_next_action"] = "⚠️ HIGH RISK CHANGES APPLIED: Test immediately - breaking changes detected."
-            elif impact_level == "high" or (impact_level == "medium" and files_to_review):
-                result["suggested_next_action"] = f"📋 MEDIUM IMPACT APPLIED: Verify {len(files_to_review)} affected files: {', '.join(files_to_review[:2])}{'...' if len(files_to_review) > 2 else ''}"
-            elif ast_warnings and any(w.get("severity") == "medium" for w in ast_warnings):
-                result["suggested_next_action"] = "✅ CHANGES APPLIED: Use get_code_definition to verify affected functions still work correctly."
-            elif files_to_review:
-                result["suggested_next_action"] = f"✅ CHANGES APPLIED: {len(files_to_review)} files may be affected, but changes appear safe."
-            elif ast_warnings:
-                result["suggested_next_action"] = "✅ Changes applied successfully. AST analysis shows low risk."
-            else:
-                result["suggested_next_action"] = "✅ Changes applied successfully. No issues detected."
->>>>>>> 0da883cc
+                result["suggested_next_action"] = f"✅ Changes applied successfully. No issues detected.{library_context_summary}"
     
     return result
 
